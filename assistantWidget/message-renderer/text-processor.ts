// src/components/assistant/message-renderer/text-processor.ts
import type { MessageRendererOptions, EmojiMap } from './types';
import { OfflineParser } from './offline-parser';

export class TextProcessor {
  constructor(private emojiMap: EmojiMap) {}

  public processText(content: string, options: MessageRendererOptions): string {
    // Don't double-sanitize since OfflineParser handles this
    let processed = content;
    
    // If marked is available and markdown is enabled, use it
    if (options.enableMarkdown !== false && window.marked) {
<<<<<<< HEAD
      // Sanitize first for marked.js
      processed = this.sanitizeText(processed);
=======
      // Don't pre-sanitize - let marked.js handle it
      // Modern marked.js versions handle sanitization internally
>>>>>>> a58a8fb4
      
      window.marked.setOptions({
        gfm: true,
        breaks: true,
        headerIds: false,
        mangle: false,
        // sanitize option is deprecated - marked handles this internally
      });
      processed = window.marked.parse(processed);

      // Add target="_blank" to all links
      processed = processed.replace(
        /<a\s+(?:[^>]*?)href="([^"]*)"([^>]*?)>/gi,
        '<a href="$1" target="_blank" rel="noopener noreferrer" $2>'
      );
            
    } else {
      // Use enhanced offline parser as fallback (handles its own sanitization)
      processed = OfflineParser.parse(processed);
    }

    return processed;
  }

  private sanitizeText(text: string): string {
    return text
      .replace(/&/g, '&amp;')
      .replace(/</g, '&lt;')
      .replace(/>/g, '&gt;')
      .replace(/"/g, '&quot;');
    // Don't escape apostrophes - marked.js handles them properly
  }

  private replaceEmoji(text: string): string {
    return text.replace(/:\)|:\(|:D|;\)|<3/g, match => this.emojiMap[match] || match);
  }

  private applyMarkdown(text: string): string {
    let processed = text;

    // Only apply our markdown processing if marked is not available
    // Process links first to avoid interference
    processed = processed.replace(
      /\[([^\]]+)\]\(([^)]+)\)/g,
      '<a href="$2" target="_blank" rel="noopener noreferrer">$1</a>'
    );

    // Then process other markdown elements
    processed = processed
      // Bold
      .replace(/\*\*(.*?)\*\*/g, '<strong>$1</strong>')
      // Italic
      .replace(/\*(.*?)\*/g, '<em>$1</em>')
      // Line breaks
      .replace(/\n/g, '<br>');

    return processed;
  }
}<|MERGE_RESOLUTION|>--- conflicted
+++ resolved
@@ -11,13 +11,8 @@
     
     // If marked is available and markdown is enabled, use it
     if (options.enableMarkdown !== false && window.marked) {
-<<<<<<< HEAD
-      // Sanitize first for marked.js
-      processed = this.sanitizeText(processed);
-=======
       // Don't pre-sanitize - let marked.js handle it
       // Modern marked.js versions handle sanitization internally
->>>>>>> a58a8fb4
       
       window.marked.setOptions({
         gfm: true,
