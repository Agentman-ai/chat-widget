/**
 * Shopify Script Tag Service for Agentman ChatWidget
 * 
 * This script provides a direct connection to the agent runtime without requiring
 * an intermediate backend. It offers full WordPress feature parity for Shopify stores.
 * 
 * Usage: <script src="https://cdn.agentman.ai/shopify/v1/widget.js" data-agent-token="YOUR_TOKEN"></script>
 */

(function() {
    'use strict';
    
    // Script metadata
<<<<<<< HEAD
    const SCRIPT_VERSION = '4.0.0';
=======
    const SCRIPT_VERSION = '5.0.0';
>>>>>>> e7b29999
    // Use your own CDN URL for the core widget
    const WIDGET_CDN = 'https://storage.googleapis.com/chatwidget-shopify-storage-for-cdn/core/chat-widget.js';
    
    // Extract configuration from script tag
    // For async scripts, document.currentScript may be null, so we need a more robust selector
    const currentScript = document.currentScript || 
                         document.querySelector('script[src*="widget.js"]') ||
                         document.querySelector('script[src*="chatwidget-shopify-storage-for-cdn"]');
    const agentToken = currentScript?.getAttribute('data-agent-token');
    const configId = currentScript?.getAttribute('data-config-id');
    const customApiUrl = currentScript?.getAttribute('data-api-url');
    
    // Debug logging
    if (!currentScript) {
        logError('Could not find script tag - data attributes will not be read');
    } else {
        logInfo(`Found script tag. API URL: ${customApiUrl || 'not set'}, Token: ${agentToken ? 'set' : 'not set'}`);
    }
    
    // Extract widget appearance options from data attributes
    const extractDataAttribute = (name, defaultValue, parser = (v) => v) => {
        const value = currentScript?.getAttribute(`data-${name}`);
        if (value === null || value === undefined) return defaultValue;
        try {
            return parser(value);
        } catch (e) {
            logError(`Invalid data-${name} value: ${value}`, e);
            return defaultValue;
        }
    };
    
    // Extract configuration options that can be set from Shopify liquid
    const configOverrides = {
        variant: extractDataAttribute('variant', 'corner'),
        position: extractDataAttribute('position', 'bottom-right'),
        initialHeight: extractDataAttribute('initial-height', '600px'),
        initialWidth: extractDataAttribute('initial-width', '460px'),
        title: extractDataAttribute('title', 'AI Assistant'),
        placeholder: extractDataAttribute('placeholder', 'Ask me anything...'),
        toggleText: extractDataAttribute('toggle-text', 'Ask Agentman'),
        initiallyOpen: extractDataAttribute('initially-open', false, v => v === 'true'),
        enableAttachments: extractDataAttribute('enable-attachments', true, v => v === 'true'),
        
        // Welcome screen settings (v1.0.19+)
        showWelcomeScreen: extractDataAttribute('show-welcome-screen', true, v => v === 'true'),
        showWelcomeMinimize: extractDataAttribute('show-welcome-minimize', true, v => v === 'true'),
        floatingPromptsEnabled: extractDataAttribute('floating-prompts-enabled', true, v => v === 'true'),
        floatingPromptsDelay: extractDataAttribute('floating-prompts-delay', 5000, v => parseInt(v, 10)),
        
        // Theme colors
        'theme.backgroundColor': extractDataAttribute('bg-color', '#ffffff'),
        'theme.textColor': extractDataAttribute('text-color', '#111827'),
        'theme.buttonColor': extractDataAttribute('button-color', '#2563eb'),
        'theme.buttonTextColor': extractDataAttribute('button-text-color', '#ffffff'),
        'theme.agentForegroundColor': extractDataAttribute('agent-color', '#111827'),
        'theme.userForegroundColor': extractDataAttribute('user-color', '#2563eb'),
        'theme.toggleBackgroundColor': extractDataAttribute('toggle-bg-color', '#2563eb'),
        'theme.toggleTextColor': extractDataAttribute('toggle-text-color', '#ffffff'),
        'theme.toggleIconColor': extractDataAttribute('toggle-icon-color', '#ffffff'),
        
        // Message prompts
        'messagePrompts.show': extractDataAttribute('show-prompts', true, v => v === 'true'),
        'messagePrompts.welcome_message': extractDataAttribute('welcome-message', 'How can I help you today?'),
        'messagePrompts.prompt1': extractDataAttribute('prompt-1', 'Track my order'),
        'messagePrompts.prompt2': extractDataAttribute('prompt-2', 'Product information'),
        'messagePrompts.prompt3': extractDataAttribute('prompt-3', 'Return policy'),
        'messagePrompts.prompt4': extractDataAttribute('prompt-4', 'Other questions'),
        
        // Persistence settings
        'persistence.enabled': extractDataAttribute('persistence-enabled', true, v => v === 'true'),
        'persistence.days': extractDataAttribute('persistence-days', 7, v => parseInt(v, 10))
    };
    
    // Configuration service URL (for advanced configurations)
    const CONFIG_SERVICE_URL = 'https://config.agentman.ai/shopify';
    
    // Helper function to apply configuration overrides using dot notation
    function applyConfigOverrides(config, overrides) {
        const result = { ...config };
        
        // Ensure nested objects exist
        if (!result.theme) result.theme = {};
        if (!result.messagePrompts) result.messagePrompts = {};
        if (!result.persistence) result.persistence = {};
        
        for (const [key, value] of Object.entries(overrides)) {
            if (value !== null && value !== undefined) {
                if (key.includes('.')) {
                    // Handle nested properties (e.g., 'theme.backgroundColor')
                    const [parent, child] = key.split('.');
                    if (parent === 'messagePrompts' && child.startsWith('prompt')) {
                        // Handle prompt array specially
                        if (!result.messagePrompts.prompts) result.messagePrompts.prompts = [];
                        const promptIndex = parseInt(child.replace('prompt', '')) - 1;
                        result.messagePrompts.prompts[promptIndex] = value;
                    } else {
                        if (!result[parent]) result[parent] = {};
                        result[parent][child] = value;
                    }
                } else {
                    // Handle top-level properties
                    result[key] = value;
                }
            }
        }
        
        return result;
    }
    
    // Default configuration matching WordPress feature parity
    const defaultConfig = {
        // Required
        agentToken: agentToken || '',
        apiUrl: customApiUrl || 'https://studio-api.agentman.ai',
        containerId: 'agentman-chat-shopify',
        
        // Widget behavior
        variant: 'corner',
        position: 'bottom-right',
        initialHeight: '600px',
        initialWidth: '460px',
        title: 'AI Assistant',
        placeholder: 'Ask me anything...',
        toggleText: 'Ask Agentman',
        initiallyOpen: false,
        enableAttachments: true,
        
        // Welcome screen settings (v1.0.19+)
        showWelcomeScreen: true,
        showWelcomeMinimize: true,
        floatingPromptsEnabled: true,
        floatingPromptsDelay: 5000,
        
        // Theme system (matching simplified WordPress theme)
        theme: {
            backgroundColor: '#ffffff',
            textColor: '#111827',
            buttonColor: '#2563eb',
            buttonTextColor: '#ffffff',
            agentForegroundColor: '#111827',
            userForegroundColor: '#2563eb',
            toggleBackgroundColor: '#2563eb',
            toggleTextColor: '#ffffff',
            toggleIconColor: '#ffffff'
        },
        
        // Content
        initialMessage: '', // Empty to prevent duplicate messages
        messagePrompts: {
            show: true,
            welcome_message: 'How can I help you today?',
            prompts: [
                'Track my order',
                'Product information',
                'Return policy'
            ]
        },
        
        // Advanced features
        persistence: {
            enabled: true,
            days: 7
        },
        
        // Shopify-specific enhancements
        shopifyIntegration: {
            customerData: true,
            cartSync: true,
            orderLookup: true,
            platform: 'shopify'
        },
        
        // Shopify-specific CSS optimizations
        cssOptimizations: {
            zIndexBase: 100000,
            preventThemeConflicts: true,
            mobileOptimized: true
        }
    };
    
    // Error handling and logging
    function logError(message, error = null) {
        console.error(`[Agentman Shopify] ${message}`, error);
        
        // Send error telemetry (optional)
        if (window.agentmanTelemetry) {
            window.agentmanTelemetry.logError('shopify_integration', message, error);
        }
    }
    
    function logInfo(message) {
        console.log(`[Agentman Shopify] ${message}`);
    }
    
    // Configuration loading
    async function loadConfiguration() {
        let config = { ...defaultConfig };
        
        // Load from configuration service if configId provided
        if (configId) {
            try {
                const response = await fetch(`${CONFIG_SERVICE_URL}/${configId}`);
                if (response.ok) {
                    const remoteConfig = await response.json();
                    config = { ...config, ...remoteConfig };
                    logInfo(`Loaded remote configuration: ${configId}`);
                }
            } catch (error) {
                logError('Failed to load remote configuration, using defaults', error);
            }
        }
        
        // Override with script tag attributes
        if (agentToken) config.agentToken = agentToken;
        if (customApiUrl) config.apiUrl = customApiUrl;
        
        // Apply data attribute overrides
        config = applyConfigOverrides(config, configOverrides);
        
        return config;
    }
    
    // Shopify environment detection and data collection
    function collectShopifyData() {
        const shopifyData = {};
        
        try {
            // Basic Shopify detection
            if (window.Shopify) {
                shopifyData.platform = 'shopify';
                shopifyData.shop = window.Shopify.shop;
                shopifyData.theme = window.Shopify.theme;
                
                // Customer data
                if (window.ShopifyAnalytics?.meta?.page?.customerId) {
                    shopifyData.customerId = window.ShopifyAnalytics.meta.page.customerId;
                }
                
                // Cart data
                if (window.Shopify.cart) {
                    shopifyData.cart = {
                        item_count: window.Shopify.cart.item_count,
                        total_price: window.Shopify.cart.total_price,
                        currency: window.Shopify.currency?.active || 'USD'
                    };
                }
                
                // Page context
                if (window.ShopifyAnalytics?.meta?.page) {
                    const page = window.ShopifyAnalytics.meta.page;
                    shopifyData.page = {
                        pageType: page.pageType,
                        resourceId: page.resourceId,
                        resourceType: page.resourceType
                    };
                }
            }
            
            logInfo('Collected Shopify context data');
        } catch (error) {
            logError('Failed to collect Shopify data', error);
        }
        
        return shopifyData;
    }
    
    // Cart synchronization setup
    function setupCartSync(widget) {
        try {
            // Listen for cart updates
            if (window.Shopify) {
                // Override cart update callback
                const originalOnCartUpdate = window.Shopify.onCartUpdate;
                window.Shopify.onCartUpdate = function(cart) {
                    // Call original callback if it exists
                    if (originalOnCartUpdate) {
                        originalOnCartUpdate.call(this, cart);
                    }
                    
                    // Update widget with new cart data
                    if (widget && widget.updateMetadata) {
                        widget.updateMetadata({
                            cart: {
                                item_count: cart.item_count,
                                total_price: cart.total_price,
                                currency: window.Shopify.currency?.active || 'USD'
                            }
                        });
                        logInfo('Cart data synchronized');
                    }
                };
                
                // Listen for Ajax cart events (common in Shopify themes)
                document.addEventListener('cart:refresh', function(event) {
                    if (event.detail && widget && widget.updateMetadata) {
                        widget.updateMetadata({
                            cart: event.detail
                        });
                    }
                });
            }
        } catch (error) {
            logError('Failed to setup cart synchronization', error);
        }
    }
    
    // Widget container creation
    function createWidgetContainer(containerId) {
        let container = document.getElementById(containerId);
        
        if (!container) {
            container = document.createElement('div');
            container.id = containerId;
            container.style.cssText = `
                position: fixed;
                z-index: 100000;
                pointer-events: none;
            `;
            document.body.appendChild(container);
            logInfo(`Created widget container: ${containerId}`);
        }
        
        return container;
    }
    
    // Main widget initialization
    async function initializeWidget() {
        try {
            // Validate agent token
            if (!agentToken) {
                logError('Agent token is required. Add data-agent-token attribute to script tag.');
                return;
            }
            
            logInfo(`Initializing widget v${SCRIPT_VERSION}`);
            
            // Load configuration
            const config = await loadConfiguration();
            
            // Collect Shopify-specific data
            const shopifyData = collectShopifyData();
            
            // Merge Shopify data into config
            if (Object.keys(shopifyData).length > 0) {
                config.metadata = { ...config.metadata, ...shopifyData };
            }
            
            // Create widget container
            createWidgetContainer(config.containerId);
            
            // Load ChatWidget script
            await loadChatWidgetScript();
            
            // Initialize ChatWidget
            const widget = new window.AgentmanChatWidget.ChatWidget(config);
            window.agentmanWidget = widget;
            
            // Setup Shopify-specific features
            if (config.shopifyIntegration.cartSync) {
                setupCartSync(widget);
            }
            
            // Dispatch initialization event
            document.dispatchEvent(new CustomEvent('agentman-shopify-initialized', {
                detail: { 
                    widget: widget,
                    config: config,
                    shopifyData: shopifyData
                }
            }));
            
            logInfo('Widget initialization complete');
            
        } catch (error) {
            logError('Widget initialization failed', error);
        }
    }
    
    // ChatWidget script loading with retry logic
    function loadChatWidgetScript() {
        return new Promise((resolve, reject) => {
            // Check if already loaded
            if (window.AgentmanChatWidget && window.AgentmanChatWidget.ChatWidget) {
                resolve();
                return;
            }
            
            const script = document.createElement('script');
            script.src = WIDGET_CDN;
            script.async = true;
            
            script.onload = function() {
                // Wait for ChatWidget to be available
                let attempts = 0;
                const maxAttempts = 50; // 5 seconds max
                
                function checkWidget() {
                    if (window.AgentmanChatWidget && window.AgentmanChatWidget.ChatWidget) {
                        logInfo('ChatWidget script loaded successfully');
                        resolve();
                    } else if (attempts < maxAttempts) {
                        attempts++;
                        setTimeout(checkWidget, 100);
                    } else {
                        reject(new Error('ChatWidget not available after script load'));
                    }
                }
                
                checkWidget();
            };
            
            script.onerror = function() {
                reject(new Error('Failed to load ChatWidget script'));
            };
            
            document.head.appendChild(script);
        });
    }
    
    // DOM ready check
    function isDocumentReady() {
        return document.readyState === 'complete' || 
               (document.readyState !== 'loading' && !document.documentElement.doScroll);
    }
    
    // Start initialization
    function start() {
        if (isDocumentReady()) {
            initializeWidget();
        } else {
            document.addEventListener('DOMContentLoaded', initializeWidget);
        }
    }
    
    // Detect if we're in an iframe (some Shopify themes use iframes)
    if (window.self !== window.top) {
        logInfo('Detected iframe environment, adjusting initialization');
        // Additional iframe-specific logic if needed
    }
    
    // Start the initialization process
    start();
    
    // Export for debugging (development only)
    if (window.location.hostname === 'localhost' || window.location.hostname.includes('ngrok')) {
        window.agentmanShopifyDebug = {
            version: SCRIPT_VERSION,
            config: defaultConfig,
            reinitialize: initializeWidget,
            collectShopifyData: collectShopifyData
        };
    }
    
})();<|MERGE_RESOLUTION|>--- conflicted
+++ resolved
@@ -11,11 +11,7 @@
     'use strict';
     
     // Script metadata
-<<<<<<< HEAD
-    const SCRIPT_VERSION = '4.0.0';
-=======
-    const SCRIPT_VERSION = '5.0.0';
->>>>>>> e7b29999
+    const SCRIPT_VERSION = '5.0.1';
     // Use your own CDN URL for the core widget
     const WIDGET_CDN = 'https://storage.googleapis.com/chatwidget-shopify-storage-for-cdn/core/chat-widget.js';
     
